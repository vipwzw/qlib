# Copyright (c) Microsoft Corporation.
# Licensed under the MIT License.
# TODO: rename it with decision.py
from __future__ import annotations
from enum import IntEnum
from qlib.data.data import Cal
from qlib.utils.time import concat_date_time, epsilon_change
from qlib.log import get_module_logger

# try to fix circular imports when enabling type hints
from typing import Callable, TYPE_CHECKING

if TYPE_CHECKING:
    from qlib.strategy.base import BaseStrategy
    from qlib.backtest.exchange import Exchange
from qlib.backtest.utils import TradeCalendarManager
import warnings
import numpy as np
import pandas as pd
import numpy as np
from dataclasses import dataclass, field
from typing import ClassVar, Optional, Union, List, Set, Tuple


class OrderDir(IntEnum):
    # Order  direction
    SELL = 0
    BUY = 1


@dataclass
class Order:
    """
    stock_id : str
    amount : float
    start_time : pd.Timestamp
        closed start time for order trading
    end_time : pd.Timestamp
        closed end time for order trading
    direction : int
        Order.SELL for sell; Order.BUY for buy
    factor : float
            presents the weight factor assigned in Exchange()
    """

    # 1) time invariant values
    # - they are set by users and is time-invariant.
    stock_id: str
    amount: float  # `amount` is a non-negative and adjusted value
    direction: int

    # 2) time variant values:
    # - Users may want to set these values when using lower level APIs
    # - If users don't, TradeDecisionWO will help users to set them
    # The interval of the order which belongs to (NOTE: this is not the expected order dealing range time)
    start_time: pd.Timestamp
    end_time: pd.Timestamp

<<<<<<< HEAD
    direction: int
    factor: float
    deal_amount: Optional[float] = None  # `deal_amount` is a non-negative value
=======
    # 3) results
    # - users should not care about these values
    # - they are set by the backtest system after finishing the results.
    deal_amount: float = field(init=False)  # `deal_amount` is a non-negative value
    factor: float = field(init=False)
>>>>>>> 92f28916

    # FIXME:
    # for compatible now.
    # Plese remove them in the future
    SELL: ClassVar[OrderDir] = OrderDir.SELL
    BUY: ClassVar[OrderDir] = OrderDir.BUY

    def __post_init__(self):
        if self.direction not in {Order.SELL, Order.BUY}:
            raise NotImplementedError("direction not supported, `Order.SELL` for sell, `Order.BUY` for buy")
        self.deal_amount = 0

    @property
    def amount_delta(self) -> float:
        """
        return the delta of amount.
        - Positive value indicates buying `amount` of share
        - Negative value indicates selling `amount` of share
        """
        return self.amount * self.sign

    @property
    def deal_amount_delta(self) -> float:
        """
        return the delta of deal_amount.
        - Positive value indicates buying `deal_amount` of share
        - Negative value indicates selling `deal_amount` of share
        """
        return self.deal_amount * self.sign

    @property
    def sign(self) -> float:
        """
        return the sign of trading
        - `+1` indicates buying
        - `-1` value indicates selling
        """
        return self.direction * 2 - 1

    @staticmethod
    def parse_dir(direction: Union[str, int, np.integer, OrderDir]) -> OrderDir:
        if isinstance(direction, OrderDir):
            return direction
        elif isinstance(direction, (int, float, np.integer, np.floating)):
            if direction > 0:
                return Order.BUY
            else:
                return Order.SELL
        elif isinstance(direction, str):
            dl = direction.lower()
            if dl.strip() == "sell":
                return OrderDir.SELL
            elif dl.strip() == "buy":
                return OrderDir.BUY
            else:
                raise NotImplementedError(f"This type of input is not supported")
        else:
            raise NotImplementedError(f"This type of input is not supported")


class OrderHelper:
    """
    Motivation
    - Make generating order easier
        - User may have no knowledge about the adjust-factor information about the system.
        - It involves to much interaction with the exchange when generating orders.
    """

    def __init__(self, exchange: Exchange):
        self.exchange = exchange

    def create(
        self,
        code: str,
        amount: float,
        direction: OrderDir,
        start_time: Union[str, pd.Timestamp] = None,
        end_time: Union[str, pd.Timestamp] = None,
    ) -> Order:
        """
        help to create a order

        # TODO: create order for unadjusted amount order

        Parameters
        ----------
        code : str
            the id of the instrument
        amount : float
            **adjusted trading amount**
        direction : OrderDir
            trading  direction
        start_time : Union[str, pd.Timestamp] (optional)
            The interval of the order which belongs to
        end_time : Union[str, pd.Timestamp] (optional)
            The interval of the order which belongs to

        Returns
        -------
        Order:
            The created order
        """
        if start_time is not None:
            start_time = pd.Timestamp(start_time)
        if end_time is not None:
            end_time = pd.Timestamp(end_time)
        # NOTE: factor is a value belongs to the results section. User don't have to care about it when creating orders
        return Order(
            stock_id=code,
            amount=amount,
            start_time=start_time,
            end_time=end_time,
            direction=direction,
        )


class TradeRange:
    def __call__(self, trade_calendar: TradeCalendarManager) -> Tuple[int, int]:
        """
        This method will be call with following way

        The outer strategy give a decision with with `TradeRange`
        The decision will be checked by the inner decision.
        inner decision will pass its trade_calendar as parameter when getting the trading range
        - The framework's step is integer-index based.

        Parameters
        ----------
        trade_calendar : TradeCalendarManager
            the trade_calendar is from inner strategy

        Returns
        -------
        Tuple[int, int]:
            the start index and end index which are tradable

        Raises
        ------
        NotImplementedError:
            Exceptions are raised when no range limitation
        """
        raise NotImplementedError(f"Please implement the `__call__` method")

    def clip_time_range(self, start_time: pd.Timestamp, end_time: pd.Timestamp) -> Tuple[pd.Timestamp, pd.Timestamp]:
        """
        Parameters
        ----------
        start_time : pd.Timestamp
        end_time : pd.Timestamp
            Both sides (start_time, end_time) are closed

        Returns
        -------
        Tuple[pd.Timestamp, pd.Timestamp]:
            The tradable time range.
            - It is intersection of [start_time, end_time] and the rule of TradeRange itself
        """
        raise NotImplementedError(f"Please implement the `clip_time_range` method")


class IdxTradeRange(TradeRange):
    def __init__(self, start_idx: int, end_idx: int):
        self._start_idx = start_idx
        self._end_idx = end_idx

    def __call__(self, trade_calendar: TradeCalendarManager = None) -> Tuple[int, int]:
        return self._start_idx, self._end_idx


class TradeRangeByTime(TradeRange):
    """This is a helper function for make decisions"""

    def __init__(self, start_time: str, end_time: str):
        """
        This is a callable class.

        **NOTE**:
        - It is designed for minute-bar for intraday trading!!!!!
        - Both start_time and end_time are **closed** in the range

        Parameters
        ----------
        start_time : str
            e.g. "9:30"
        end_time : str
            e.g. "14:30"
        """
        self.start_time = pd.Timestamp(start_time).time()
        self.end_time = pd.Timestamp(end_time).time()
        assert self.start_time < self.end_time

    def __call__(self, trade_calendar: TradeCalendarManager = None) -> Tuple[int, int]:
        if trade_calendar is None:
            raise NotImplementedError("trade_calendar is necessary for getting TradeRangeByTime.")
        start = trade_calendar.start_time
        val_start, val_end = concat_date_time(start.date(), self.start_time), concat_date_time(
            start.date(), self.end_time
        )
        return trade_calendar.get_range_idx(val_start, val_end)

    def clip_time_range(self, start_time: pd.Timestamp, end_time: pd.Timestamp) -> Tuple[pd.Timestamp, pd.Timestamp]:
        start_date = start_time.date()
        val_start, val_end = concat_date_time(start_date, self.start_time), concat_date_time(start_date, self.end_time)
        # NOTE: `end_date` should not be used. Because the `end_date` is for slicing. It may be in the next day
        # Assumption: start_time and end_time is for intraday trading. So it is OK for only using start_date
        return max(val_start, start_time), min(val_end, end_time)


class BaseTradeDecision:
    """
    Trade decisions ara made by strategy and executed by exeuter

    Motivation:
        Here are several typical scenarios for `BaseTradeDecision`

        Case 1:
        1. Outer strategy makes a decision. The decision is not available at the start of current interval
        2. After a period of time, the decision are updated and become available
        3. The inner strategy try to get the decision and start to execute the decision according to `get_range_limit`
        Case 2:
        1. The outer strategy's decision is available at the start of the interval
        2. Same as `case 1.3`
    """

    def __init__(self, strategy: BaseStrategy, trade_range: Union[Tuple[int, int], TradeRange] = None):
        """
        Parameters
        ----------
        strategy : BaseStrategy
            The strategy who make the decision
        trade_range: Union[Tuple[int, int], Callable] (optional)
            The index range for underlying strategy.

            Here are two examples of trade_range for each type

            1) Tuple[int, int]
            start_index and end_index of the underlying strategy(both sides are closed)

            2) TradeRange

        """
        self.strategy = strategy
        self.start_time, self.end_time = strategy.trade_calendar.get_step_time()
        self.total_step = None  # upper strategy has no knowledge about the sub executor before `_init_sub_trading`
        if isinstance(trade_range, Tuple):
            # for Tuple[int, int]
            trade_range = IdxTradeRange(*trade_range)
        self.trade_range: TradeRange = trade_range

    def get_decision(self) -> List[object]:
        """
        get the **concrete decision**  (e.g. execution orders)
        This will be called by the inner strategy

        Returns
        -------
        List[object]:
            The decision result. Typically it is some orders
            Example:
                []:
                    Decision not available
                [concrete_decision]:
                    available
        """
        raise NotImplementedError(f"This type of input is not supported")

    def update(self, trade_calendar: TradeCalendarManager) -> Union["BaseTradeDecision", None]:
        """
        Be called at the **start** of each step.

        This function is design for following purpose
        1) Leave a hook for the strategy who make `self` decision to update the decision itself
        2) Update some information from the inner executor calendar

        Parameters
        ----------
        trade_calendar : TradeCalendarManager
            The calendar of the **inner strategy**!!!!!

        Returns
        -------
        None:
            No update, use previous decision(or unavailable)
        BaseTradeDecision:
            New update, use new decision
        """
        # purpose 1)
        self.total_step = trade_calendar.get_trade_len()

        # purpose 2)
        return self.strategy.update_trade_decision(self, trade_calendar)

    def _get_range_limit(self, **kwargs) -> Tuple[int, int]:
        if self.trade_range is not None:
            return self.trade_range(trade_calendar=kwargs.get("inner_calendar"))
        else:
            raise NotImplementedError("The decision didn't provide an index range")

    def get_range_limit(self, **kwargs) -> Tuple[int, int]:
        """
        return the expected step range for limiting the decision execution time
        Both left and right are **closed**

        if no available trade_range, `default_value` will be returned

        It is only used in `NestedExecutor`
        - The outmost strategy will not follow any range limit (but it may give range_limit)
        - The inner most strategy's range_limit will be useless due to atomic executors don't have such
          features.

        **NOTE**:
        1) This function must be called after `self.update` in following cases(ensured by NestedExecutor):
        - user relies on the auto-clip feature of `self.update`

        2) This function will be called after _init_sub_trading in NestedExecutor.

        Parameters
        ----------
        **kwargs:
            {
                "default_value": <default_value>, # using dict is for distinguish no value provided or None provided
                "inner_calendar": <trade calendar of inner strategy>
                # because the range limit  will control the step range of inner strategy, inner calendar will be a
                # important parameter when trade_range is callable
            }

        Returns
        -------
        Tuple[int, int]:

        Raises
        ------
        NotImplementedError:
            If the following criteria meet
            1) the decision can't provide a unified start and end
            2) default_value is not provided
        """
        try:
            _start_idx, _end_idx = self._get_range_limit(**kwargs)
        except NotImplementedError:
            if "default_value" in kwargs:
                return kwargs["default_value"]
            else:
                # Default to get full index
                raise NotImplementedError(f"The decision didn't provide an index range")

        # clip index
        if getattr(self, "total_step", None) is not None:
            # if `self.update` is called.
            # Then the _start_idx, _end_idx should be clipped
            if _start_idx < 0 or _end_idx >= self.total_step:
                logger = get_module_logger("decision")
                logger.warning(
                    f"[{_start_idx},{_end_idx}] go beyoud the total_step({self.total_step}), it will be clipped"
                )
                _start_idx, _end_idx = max(0, _start_idx), min(self.total_step - 1, _end_idx)
        return _start_idx, _end_idx

    def get_data_cal_range_limit(self, rtype: str = "full", raise_error: bool = False) -> Tuple[int, int]:
        """
        get the range limit based on data calendar

        NOTE: it is **total** range limit instead of a single step

        The following assumptions are made
        1) The frequency of the exchange in common_infra is the same as the data calendar
        2) Users want the index mod by **day** (i.e. 240 min)

        Parameters
        ----------
        rtype: str
            - "full": return the full limitation of the deicsion in the day
            - "step": return the limitation of current step

        raise_error: bool
            True: raise error if no trade_range is set
            False: return full trade calendar.

            It is useful in following cases
            - users want to follow the order specific trading time range when decision level trade range is not
              available. Raising NotImplementedError to indicates that range limit is not available

        Returns
        -------
        Tuple[int, int]:
            the range limit in data calendar

        Raises
        ------
        NotImplementedError:
            If the following criteria meet
            1) the decision can't provide a unified start and end
            2) raise_error is True
        """
        # potential performance issue
        day_start = pd.Timestamp(self.start_time.date())
        day_end = epsilon_change(day_start + pd.Timedelta(days=1))
        freq = self.strategy.trade_exchange.freq
        _, _, day_start_idx, day_end_idx = Cal.locate_index(day_start, day_end, freq=freq)
        if self.trade_range is None:
            if raise_error:
                raise NotImplementedError(f"There is no trade_range in this case")
            else:
                return 0, day_end_idx - day_start_idx
        else:
            if rtype == "full":
                val_start, val_end = self.trade_range.clip_time_range(day_start, day_end)
            elif rtype == "step":
                val_start, val_end = self.trade_range.clip_time_range(self.start_time, self.end_time)
            else:
                raise ValueError(f"This type of input {rtype} is not supported")
            _, _, start_idx, end_index = Cal.locate_index(val_start, val_end, freq=freq)
            return start_idx - day_start_idx, end_index - day_start_idx

    def empty(self) -> bool:
        for obj in self.get_decision():
            if isinstance(obj, Order):
                # Zero amount order will be treated as empty
                if not np.isclose(obj.amount, 0.0):
                    return False
            else:
                return True
        return True

    def mod_inner_decision(self, inner_trade_decision: BaseTradeDecision):
        """

        This method will be called on the inner_trade_decision after it is generated.
        `inner_trade_decision` will be changed **inplaced**.

        Motivation of the `mod_inner_decision`
        - Leave a hook for outer decision to affact the decision generated by the inner strategy
            - e.g. the outmost strategy generate a time range for trading. But the upper layer can only affact the
              nearest layer in the original design.  With `mod_inner_decision`, the decision can passed through multiple
              layers

        Parameters
        ----------
        inner_trade_decision : BaseTradeDecision
        """
        # base class provide a default behaviour to modify inner_trade_decision
        # trade_range should be propagated when inner trade_range is not set
        if inner_trade_decision.trade_range is None:
            inner_trade_decision.trade_range = self.trade_range


class EmptyTradeDecision(BaseTradeDecision):
    def empty(self) -> bool:
        return True


class TradeDecisionWO(BaseTradeDecision):
    """
    Trade Decision (W)ith (O)rder.
    Besides, the time_range is also included.
    """

    def __init__(self, order_list: List[Order], strategy: BaseStrategy, trade_range: Tuple[int, int] = None):
        super().__init__(strategy, trade_range=trade_range)
        self.order_list = order_list
        start, end = strategy.trade_calendar.get_step_time()
        for o in order_list:
            if o.start_time is None:
                o.start_time = start
            if o.end_time is None:
                o.end_time = end

    def get_decision(self) -> List[object]:
        return self.order_list

    def __repr__(self) -> str:
        return f"class: {self.__class__.__name__}; strategy: {self.strategy}; trade_range: {self.trade_range}; order_list[{len(self.order_list)}]"<|MERGE_RESOLUTION|>--- conflicted
+++ resolved
@@ -56,17 +56,11 @@
     start_time: pd.Timestamp
     end_time: pd.Timestamp
 
-<<<<<<< HEAD
-    direction: int
-    factor: float
-    deal_amount: Optional[float] = None  # `deal_amount` is a non-negative value
-=======
     # 3) results
     # - users should not care about these values
     # - they are set by the backtest system after finishing the results.
-    deal_amount: float = field(init=False)  # `deal_amount` is a non-negative value
-    factor: float = field(init=False)
->>>>>>> 92f28916
+    deal_amount: Optional[float] = None  # `deal_amount` is a non-negative value
+    factor: Optional[float] = None
 
     # FIXME:
     # for compatible now.
